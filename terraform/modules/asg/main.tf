##
# Data providers
##
data "aws_vpc" "selected" {
  id = var.vpc_id
}

data "aws_subnets" "app" {
  filter {
    name   = "vpc-id"
    values = [var.vpc_id]
  }

  tags = {
    Layer       = "app"
    stack       = var.stack
    application = var.app
  }
}

data "aws_ami" "image" {
  most_recent = true
  owners      = ["self"]

  filter {
    name   = "image-id"
    values = [var.ami_id]
  }
}

##
# Security groups
##
resource "aws_security_group" "ci" {
  name        = "ci-to-app-servers"
  description = "Allow CI access to app servers"
  vpc_id      = data.aws_vpc.selected.id

  ingress {
    from_port   = 22
    to_port     = 22
    protocol    = "tcp"
    cidr_blocks = var.ci_cidrs
  }
}

##
# Launch configuration
##
data "template_file" "user_data" {
  #template = file(path.module/templates/user_data.tpl)
  template = file("${path.module}/templates/user_data.tpl")

  vars = {
    env                     = lower(var.env)
    bucket                  = var.app_config_bucket
    static_content_bucket   = var.static_content_bucket
  }
}

resource "aws_launch_configuration" "app" {
  security_groups = [
    var.app_sg_id,
    var.vpn_sg_id,
    var.ent_tools_sg_id,
    "${aws_security_group.ci.id}",
  ]

  key_name                    = var.key_name
  image_id                    = var.ami_id
  instance_type               = var.instance_type
  associate_public_ip_address = false
  name_prefix                 = "bb-${var.stack}-app-"
  user_data                   = data.template_file.user_data.rendered
  iam_instance_profile        = "bb-${lower(var.env)}-app-profile"

  lifecycle {
    create_before_destroy = true
  }
}

##
# Autoscaling group
##
resource "aws_autoscaling_group" "main" {
  name                      = "asg-${aws_launch_configuration.app.name}"
  desired_capacity          = var.asg_desired
  max_size                  = var.asg_max
  min_size                  = var.asg_min
  min_elb_capacity          = var.asg_min
  health_check_grace_period = 400
  health_check_type         = "ELB"
<<<<<<< HEAD
  wait_for_capacity_timeout = "30m"
  vpc_zone_identifier       = data.aws_subnet_ids.app.ids
=======
  wait_for_capacity_timeout = "20m"
  vpc_zone_identifier       = data.aws_subnets.app.ids
>>>>>>> 6452e7b9
  launch_configuration      = aws_launch_configuration.app.name
  load_balancers            = var.elb_names

  enabled_metrics = [
    "GroupMinSize",
    "GroupMaxSize",
    "GroupDesiredCapacity",
    "GroupInServiceInstances",
    "GroupPendingInstances",
    "GroupStandbyInstances",
    "GroupTerminatingInstances",
    "GroupTotalInstances",
  ]

  tag {
    key                 = "Name"
    value               = "bb-${var.stack}-app"
    propagate_at_launch = true
  }

  tag {
    key                 = "Environment"
    value               = var.env
    propagate_at_launch = true
  }

  tag {
    key                 = "Function"
    value               = "app-AppServer"
    propagate_at_launch = true
  }

  tag {
    key                 = "Release"
    value               = lookup(data.aws_ami.image.tags, "Release", "none")
    propagate_at_launch = true
  }

  lifecycle {
    create_before_destroy = true
  }
}

##
# Autoscaling policies and Cloudwatch alarms
##
resource "aws_autoscaling_policy" "high-cpu" {
  name                   = "${var.app}-${var.env}-high-cpu-scaleup"
  scaling_adjustment     = 2
  adjustment_type        = "ChangeInCapacity"
  cooldown               = 400
  autoscaling_group_name = aws_autoscaling_group.main.name
}

resource "aws_cloudwatch_metric_alarm" "high-cpu" {
  alarm_name          = "${var.app}-${var.env}-high-cpu"
  comparison_operator = "GreaterThanOrEqualToThreshold"
  evaluation_periods  = "2"
  metric_name         = "CPUUtilization"
  namespace           = "AWS/EC2"
  period              = "120"
  statistic           = "Average"
  threshold           = "80"

  dimensions = {
    AutoScalingGroupName = aws_autoscaling_group.main.name
  }

  alarm_description = "CPU usage for ${aws_autoscaling_group.main.name} ASG"
  alarm_actions     = [aws_autoscaling_policy.high-cpu.arn]
}

resource "aws_autoscaling_policy" "low-cpu" {
  name                   = "${var.app}-${var.env}-low-cpu-scaledown"
  scaling_adjustment     = -1
  adjustment_type        = "ChangeInCapacity"
  cooldown               = 400
  autoscaling_group_name = aws_autoscaling_group.main.name
}

resource "aws_cloudwatch_metric_alarm" "low-cpu" {
  alarm_name          = "${var.app}-${var.env}-low-cpu"
  comparison_operator = "LessThanOrEqualToThreshold"
  evaluation_periods  = "2"
  metric_name         = "CPUUtilization"
  namespace           = "AWS/EC2"
  period              = "120"
  statistic           = "Average"
  threshold           = "20"

  dimensions = {
    AutoScalingGroupName = aws_autoscaling_group.main.name
  }

  alarm_description = "CPU usage for ${aws_autoscaling_group.main.name} ASG"
  alarm_actions     = [aws_autoscaling_policy.low-cpu.arn]
}

##
# Autoscaling notifications
##
resource "aws_autoscaling_notification" "asg_notifications" {
  count = var.sns_topic_arn != "" ? 1 : 0

  group_names = [
    aws_autoscaling_group.main.name,
  ]

  notifications = [
    "autoscaling:EC2_INSTANCE_LAUNCH",
    "autoscaling:EC2_INSTANCE_TERMINATE",
    "autoscaling:EC2_INSTANCE_LAUNCH_ERROR",
  ]

  topic_arn = var.sns_topic_arn
}

output "asg_id" {
  value = aws_autoscaling_group.main.name
}<|MERGE_RESOLUTION|>--- conflicted
+++ resolved
@@ -90,13 +90,8 @@
   min_elb_capacity          = var.asg_min
   health_check_grace_period = 400
   health_check_type         = "ELB"
-<<<<<<< HEAD
   wait_for_capacity_timeout = "30m"
-  vpc_zone_identifier       = data.aws_subnet_ids.app.ids
-=======
-  wait_for_capacity_timeout = "20m"
   vpc_zone_identifier       = data.aws_subnets.app.ids
->>>>>>> 6452e7b9
   launch_configuration      = aws_launch_configuration.app.name
   load_balancers            = var.elb_names
 
