#!/bin/bash
sudo su -
set -e

exec > >(tee -a /var/log/user_data.log 2>&1)
# Disable SELinux enforcement at bootup
sudo setenforce 0
sudo sed -i 's/^SELINUX=enforcing$/SELINUX=permissive/' /etc/selinux/config

# Configure firewall to allow HTTPS
sudo firewall-cmd --permanent --add-service=https
sudo firewall-cmd --permanent --add-service=http
sudo firewall-cmd --reload
<<<<<<< HEAD
sudo systemctl start splunk
# Optional: check status
systemctl status splunk
=======

>>>>>>> f73543d2
# Restart Nginx to apply changes
sudo systemctl restart nginx

# Confirm firewall rules
sudo firewall-cmd --list-all
# Workaround for openssl until the IDM team upgrades TLS
echo "Applying workaround to /etc/pki/tls/openssl.cnf"
sudo sed -i 's/^openssl_conf = openssl_init/openssl_conf = default_conf/' /etc/pki/tls/openssl.cnf

sudo tee -a /etc/pki/tls/openssl.cnf > /dev/null <<EOL
[default_conf]
ssl_conf = ssl_section
[ssl_section]
system_default = system_default_section
[system_default_section]
providers = provider_sect
ssl_conf = ssl_module
MaxProtocol = TLSv1.2
CipherString = ECDHE-RSA-AES256-GCM-SHA384:ECDHE-ECDSA-AES256-GCM-SHA384:...
Ciphersuites =
EOL
echo "Firewall rules updated successfully!"
sudo update-crypto-policies --set FIPS:NO-ENFORCE-EMS

export PATH=$PATH:/usr/local/bin

aws secretsmanager get-secret-value --secret-id /bb2/${env}/app/www_key_file --query 'SecretString' --output text |base64 -d > /etc/ssl/certs/key.pem
aws secretsmanager get-secret-value --secret-id /bb2/${env}/app/www_combined_crt --query 'SecretString' --output text |base64 -d > /etc/ssl/certs/cert.pem
chmod 0640 /etc/ssl/certs/cert.pem
chmod 0640 /etc/ssl/certs/key.pem

aws secretsmanager get-secret-value --secret-id /bb2/${env}/app/fhir_cert_pem --query 'SecretString' --output text |base64 -d > /var/pyapps/hhs_o_server/certstore/ca.cert.pem
aws secretsmanager get-secret-value --secret-id /bb2/${env}/app/fhir_key_pem --query 'SecretString' --output text |base64 -d > /var/pyapps/hhs_o_server/certstore/ca.key.nocrypt.pem
chown pyapps:www-data /var/pyapps/hhs_o_server/certstore/ca.* && chmod 0640 /var/pyapps/hhs_o_server/certstore/ca.*


# Get master branch versions of CSS files then -> copy to content S3 bucket for the deployed environment
wget https://raw.githubusercontent.com/CMSgov/bluebutton-css/master/legacy-preserved.css -O /tmp/legacy-preserved.css
wget https://raw.githubusercontent.com/CMSgov/bluebutton-css/master/dist/sandbox-main.css -O /tmp/sandbox-main.css
wget https://raw.githubusercontent.com/CMSgov/bluebutton-css/master/dist/static-main.css -O /tmp/static-main.css

aws s3 cp /tmp/legacy-preserved.css s3://${static_content_bucket}/static/legacy-preserved.css
aws s3 cp /tmp/sandbox-main.css s3://${static_content_bucket}/static/dist/sandbox-main.css
aws s3 cp /tmp/static-main.css s3://${static_content_bucket}/static/dist/static-main.css

ansible-playbook \
  -i "localhost" \
  -e "env=${env}" \
  /var/pyapps/hhs_o_server/env_config.yml
<|MERGE_RESOLUTION|>--- conflicted
+++ resolved
@@ -11,13 +11,11 @@
 sudo firewall-cmd --permanent --add-service=https
 sudo firewall-cmd --permanent --add-service=http
 sudo firewall-cmd --reload
-<<<<<<< HEAD
+
 sudo systemctl start splunk
 # Optional: check status
 systemctl status splunk
-=======
 
->>>>>>> f73543d2
 # Restart Nginx to apply changes
 sudo systemctl restart nginx
 
