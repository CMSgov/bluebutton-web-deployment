--- conflicted
+++ resolved
@@ -16,22 +16,30 @@
 #  - include: "./env/{{ env }}/env.yml"
 #  - include: "../vault/env/{{ env }}/vault.yml"
 
-<<<<<<< HEAD
-ami_release: "{{ env_ami_release }}"
-
-### Environment:
-env: "{{ env_env }}"
-
-
-### Cloud Formation Tags:
-cf_tags_business: "{{ common_cf_tags_business }}"
-cf_tags_application: "{{ common_cf_tags_application }}"
-
-
-# Make Python and mod_wsgi version parameters
-python_ver: "{{ env_python_ver }}"
-python_ver_full: "{{ env_python_ver_full }}"
-mod_wsgi_ver_full: "{{ env_mod_wsgi_ver_full }}"
+  ami_release: "{{ env_ami_release }}"
+
+      # This image should be updated monthly.
+      # Current version is: EAST-RH 7-3 Gold Image V.1.09 (HVM) 04-21-2017 - ami-fdde41eb
+      # EAST-RH 6-9 Gold Image V.1.01 (PV) 04-21-17 - ami-3dda452b
+      # EAST-RH 6-8 Gold Image V.3.17 (PV)Splunk-CFN-FIPS140-02-24-17 (ami-f070abe6)
+      # EAST-RH 7-3 Gold Image V.1.10 (HVM) 05-18-17 - ami-3aff872c (previous)
+      # EAST-RH 7-4 Gold Image V.1.15 (HVM) 11-2-17 - ami-5a6ac120
+
+  ami_app_gold_image: "{{ env_ami_app_gold_image }}" # Change the AMI, from which you want to launch the server
+
+  ### Environment:
+  env: "{{ env_env }}"
+
+
+  ### Cloud Formation Tags:
+  cf_tags_business: "{{ common_cf_tags_business }}"
+  cf_tags_application: "{{ common_cf_tags_application }}"
+
+
+  # Make Python and mod_wsgi version parameters
+  python_ver: "{{ env_python_ver }}"
+  python_ver_full: "{{ env_python_ver_full }}"
+  mod_wsgi_ver_full: "{{ env_mod_wsgi_ver_full }}"
 
 
 # pip install extra arguments needed:
@@ -46,421 +54,6 @@
 
 # Remote user access account
 remote_user_account: "{{ env_remote_user_account }}"
-
-### DJANGO_SECRET_KEY:
-# 8 Character Prefix and Suffix
-# Relate Suffix to Deployment Environment
-secret_pfx: "{{ env_secret_pfx }}"
-secret_sfx: "{{ env_secret_sfx }}"
-# 50 character Random Key
-# http://www.miniwebtool.com/django-secret-key-generator/
-rand_secret: "{{ env_rand_secret }}"
-django_secret_key: "{{ env_django_secret_key }}"
-
-# a unix path-friendly name (IE, no spaces or special characters)
-project_name: "{{ common_project_name }}"
-
-# Virtual Environment location
-venv: "{{ env_venv }}{{ common_project_dir }}"
-
-# git branch to deploy
-git_branch: "{{ env_git_branch }}"
-
-# Project Parent Dir
-# the base path to install to. You should not need to change this.
-# git installs the repo in a folder beneath this path
-project_parent: "{{ env_project_parent }}"
-# Set to hhs_o_server
-# The directory that virtualenv is created in and git is cloned into
-# eg. /var/virtualenv/hhs_o_server and /var/pyapps/hhs_o_server
-project_dir: "{{ env_project_dir }}"
-
-# the base path to install to. You should not need to change this.
-# git installs the repo in a folder beneath this path
-# files and folders excluded from the repository can be installed here
-# in files and folders alongside the repo.
-install_root: "{{ env_project_parent }}{{ common_project_dir }}"
-
-# the git repository URL for the project
-# project_repo: git@github.com:transparenthealth/hhs_oauth_server.git
-project_repo: "{{ env_project_repo }}"
-
-# The value of your django project's STATIC_ROOT settings.
-# This will be the directory that django's `collectstatic` management command
-# copies static files to, and it must be an absolute path. The default value
-# here assumes that STATIC_ROOT is set in your settings.py like so:
-# STATIC_ROOT = os.path.abspath(os.path.join(BASE_DIR, 'static'))
-static_root: "{{ install_root }}/{{ project_name }}/{{ env_static_root_dir }}"
-
-# application owner: pyapps
-app_owner: "pyapps"
-# application group: apache
-app_group: "apache"
-
-### External Internet Domain Name for the platform
-external_dns_name: "{{ env_external_dns_name }}"
-
-# settings module
-django_settings_module: "{{ env_django_settings_module }}"
-
-### TransparentHealthServer default settings:
-ths_fhir_server: "{{ env_ths_fhir_server }}"
-ths_fhir_path: "{{ env_ths_fhir_path }}"
-ths_fhir_rel: "{{ env_ths_fhir_rel }}"
-ths_fhir_rewrite_to: "{{ env_ths_fhir_rewrite_to }}"
-ths_fhir_rewrite_from: "{{ env_ths_fhir_rewrite_from }}"
-
-### HOSTNAME_URL:
-host_url: "{{ env_external_dns_name }}"
-
-### Email configuration - AWS SES
-# email backend options are:
-# django_email_backend:  'django.core.mail.backends.smtp.EmailBackend'
-# django_email_backend:  'django.core.mail.backends.filebased.EmailBackend'
-# django_email_backend:  'django.core.mail.backends.locmem.EmailBackend'
-# django_email_backend:  'django.core.mail.backends.dummy.EmailBackend'
-# django_email_backend:  'django_ses.SESBackend'
-
-django_email_backend: "{{ env_django_email_backend }}"
-
-django_email_region: "{{ env_django_email_region }}"
-django_email_ses_endpoint: "{{ env_django_email_ses_endpoint }}"
-django_from_email: "{{ env_django_from_email }}"
-django_admin_email: "{{ env_django_admin_email }}"
-
-# SALT and ITERATIONS
-django_user_id_salt: "{{ env_django_user_id_salt }}"
-django_user_id_iterations: "{{ env_django_user_id_iterations }}"
-
-### S3 Bucket Settings:
-s3_bucket_account: "{{ env_s3_bucket_account }}"
-aws_access_id: "{{ env_aws_access_id }}"
-aws_secret_key: "{{ env_aws_secret_key }}"
-s3_storage_bucket_name: "{{ env_s3_storage_bucket_name }}"
-
-### Route53 Settings
-## {{ env|upper }}
-r53_account: "{{ env_r53_account }}"
-r53_access_id: "{{ env_r53_access_id }}"
-r53_secret_key: "{{ env_r53_secret_key }}"
-
-apache_cert_store: "{{ env_apache_cert_store }}"
-
-### Django Settings:
-##  DJANGO_ORGANIZATION_NAME='{{ django_org_name }}'
-##  DJANGO_APPLICATION_TITLE='{{ django_app_title }}'
-django_org_name: "{{ env_django_org_name }}"
-django_app_title: "{{ env_django_app_title }}"
-
-# Add a variable endpoint for admin/
-# eg. To move from /admin/ to /secret/admin/
-#     set redirector to 'secret/'
-django_admin_redirector: "{{ env_django_admin_redirector }}"
-
-### Database Settings:
-## Postgresql 9.6
-## export RDS_DB_PLATFORM='postgres'
-## export RDS_DB_ENGINE='django.db.backends.postgresql_psycopg2'
-## export RDS_DB_NAME='something_secret'
-## export RDS_DB_OPTIONS='?sslmode=require'
-## export RDS_USERNAME='some_user'
-## export RDS_PASSWORD='super_secret_password'
-## export RDS_HOSTNAME='some.ip.or.dns.name'
-## export RDS_PORT='5432'
-### Database Access String Construction: postgres://USER:PASSWORD@HOST:PORT/NAME
-## export DEFAULT_DB_SET="$RDS_DB_PLATFORM://$RDS_USERNAME:$RDS_PASSWORD@$RDS_HOSTNAME:$RDS_PORT/$RDS_DB_NAME"
-db_platform_type: "{{ env_db_platform_type }}"
-db_engine_driver: "{{ env_db_engine_driver }}"
-db_name: "{{ env_db_name }}"
-db_user_name: "{{ env_db_user_name }}"
-db_user_pw: "{{ env_db_user_pw }}"
-db_host_address: "{{ env_db_host_address }}"
-db_host_port: "{{ env_db_host_port }}"
-db_host_options: "{{ env_db_host_options }}"
-
-
-# Database SSL Certificate and Key Files:
-ca_key: "server.key"
-ca_cert: "server.crt"
-
-cf_region: "us-east-1"
-cf_vpc_id: "{{ env_cf_vpc_id }}"
-cf_platform_version: "{{ env_cf_platform_version }}"
-cf_data_sg_data_zone_id: "{{ env_cf_data_sg_data_zone_id }}"
-cf_data_azone: "{{ env_cf_data_azone }}"
-cf_data_build_image_id: "{{ env_cf_data_build_image_id }}"
-cf_data_instance_name: "{{ env_cf_data_instance_name }}"
-cf_data_database_type: "{{ env_cf_data_database_type }}"
-cf_data_database_prefix: "{{ env_cf_data_database_prefix }}"
-cf_data_tag_key_stack: "{{ env_cf_data_tag_key_stack }}"
-cf_data_tag_key_layer: "{{ env_cf_data_tag_key_layer }}"
-cf_data_key_name: "{{ env_cf_data_key_name }}"
-cf_data_instance_type: "{{ env_cf_data_instance_type }}"
-cf_data_pgsql_server_name: "{{ env_cf_data_pgsql_server_name }}"
-cf_data_pyapps_home: "{{ env_cf_data_pyapps_home }}"
-cf_data_pgsql_master: "{{ env_cf_data_pgsql_master }}"
-cf_data_pyapps_email: "{{ env_cf_data_pyapps_email }}"
-cf_data_pgsql_password: "{{ env_cf_data_pgsql_password }}"
-cf_data_vpc_id: "{{ cf_vpc_id }}"
-cf_data_vol_size: "{{ env_cf_data_vol_size }}"
-cf_data_vol_id: "{{ env_cf_data_vol_id }}"
-cf_data_device: "xvdb"
-
-# ssl settings: on | off
-cf_data_ssl: "{{ env_cf_data_ssl }}"
-cf_data_cert_file: "{{ env_cf_data_cert_file }}"
-cf_data_key_file: "{{ env_cf_data_key_file }}"
-cf_data_ca_file: "{{ env_cf_data_ca_file }}"
-cf_data_crl_file: "{{ env_cf_data_crl_file }}"
-
-cf_data_db_backup_key_id: "{{ env_cf_data_db_backup_key_id }}"
-cf_data_db_backup_secret_key: "{{ env_cf_data_db_backup_secret_key }}"
-
-selinux_policy: "targeted"
-# selinux_state: "permissive"
-selinux_state: "disabled"
-
-# AppServer cert and key for communication with FHIR Server
-app_fhir_cert: "{{ env_app_fhir_cert }}"
-app_fhir_key: "{{ env_app_fhir_key }}"
-app_fhir_cert_subdir: "{{ env_app_fhir_cert_subdir }}"
-app_fhir_cert_name: "{{ env_app_fhir_cert_name }}"
-app_fhir_key_name: "{{ env_app_fhir_key_name }}"
-
-# cf_app_selinux_policy sets SELINUXTYPE=targeted
-cf_app_selinux_policy: "{{ selinux_policy }}"
-# cf_app_selinux_state set SELINUX=permissive
-cf_app_selinux_state: "{{ selinux_state }}"
-
-cf_app_sg_app_zone_id: "{{ env_cf_app_sg_app_zone_id }}"
-cf_app_azone: "{{env_cf_app_azone }}"
-cf_app_build_image_id: "{{ env_cf_app_build_image_id }}"
-cf_app_instance_name: "{{ env_cf_app_instance_name }}"
-cf_app_tag_key_stack: "{{ env_cf_app_tag_key_stack }}"
-cf_app_tag_key_layer: "{{ env_cf_app_tag_key_layer }}"
-cf_app_key_name: "{{ env_cf_app_key_name }}"
-cf_app_instance_type: "{{ env_cf_app_instance_type }}"
-cf_app_public_server_name: "{{ env_cf_app_public_server_name }}"
-cf_app_pyserver_name: "{{ env_cf_app_pyserver_name }}"
-cf_app_py_virtual_env: "{{ env_cf_app_py_virtual_env }}"
-cf_app_pyapp_home: "{{ env_cf_app_pyapp_home }}"
-cf_app_pyapp_settings: "{{ env_cf_app_pyapp_settings }}"
-cf_app_repo_branch: "{{ env_cf_app_repo_branch }}"
-cf_app_pyapps_user: "{{ env_cf_app_pyapps_user }}"
-cf_app_db_user: "{{ env_cf_app_db_user }}"
-cf_app_db_pwd: "{{ env_cf_app_db_pwd }}"
-cf_app_pyapps_email: "{{ env_cf_app_pyapps_email }}"
-cf_app_pyapps_pwd: "{{ env_cf_app_pyapps_pwd }}"
-# Removing Herd Member designation
-# cf_app_herd_member: "{{ env_cf_app_herd_member }}"
-cf_app_db_type: "{{ env_cf_app_db_type }}"
-cf_app_db_prefix: "{{ env_cf_app_db_prefix }}"
-cf_app_db_host_address: "{{ env_cf_db_host_address }}"
-cf_app_aws_content_key_id: "{{ env_cf_app_aws_content_key_id }}"
-cf_app_aws_content_access_key: "{{ env_cf_app_aws_content_access_key }}"
-cf_app_target_vpc_id: "{{ cf_vpc_id }}"
-cf_app_log_dir: "{{ env_cf_app_log_dir }}"
-
-# Postgres Role related settings
-db_server_account: "postgres"
-db_server_data_dir: "/data/pgsql/9.6/data"
-db_server_temp_dir: "/data/pgbackup"
-db_server_table_name: "{{ cf_data_database_prefix }}{{ cf_data_tag_key_stack }}_{{ common_db_type[cf_data_database_type]['DbNameTable'] }}"
-db_server_backup_pub_key: "backup_key.pem.pub"
-# role_ db_user: "postgres"
-# role_db_data_dir: "/data/pgsql/9.6/data"
-# role_db_temp_dir: "/data/pgbackup"
-# role_db_table_name: "{{ cf_data_database_prefix }}{{ cf_data_tag_key_stack }}_{{ common_db_type[cf_data_database_type]['DbNameTable'] }}"
-# role_db_backup_pub_key: "backup_key.pem.pub"
-
-# CA Certificate Root password
-ca_rootca_password: "{{ env_ca_rootca_password }}"
-
-mon_nessus_user: "{{ env_mon_nessus_user }}"
-mon_nessus_pwd: "{{ env_mon_nessus_pwd }}"
-mon_nessus_pub_key: "{{ env_mon_nessus_pub_key }}"
-
-app_lb_arn: "{{ env_app_lb_arn}}"
-app_ssl_lb_arn: "{{ env_app_ssl_lb_arn }}"
-# Port 80 or 443 from ALB to APPServer = http | https
-# Also used to define which set of apache conf files are copied to appserver
-# See playbook/appserver/roles/
-app_lb_app_protocol: "{{ env_app_lb_app_protocol }}"
-
-# splunk configuration
-# Group name = BBAPI
-splunk_group_name: "{{ env_splunk_group_name }}"
-splunk_target_layer: "{{ env_splunk_target_layer }}"
-splunk_client_name: "{{ env_splunk_client_name }}"
-splunk_target_server: "{{ env_splunk_target_server }}"
-splunk_target_port: "{{ env_splunk_target_port }}"
-
-# attempt to map groups to SPLUNK type
-splunk_name_mapper: {
-        "appservers": "APP",
-        "dbservers": "DATA",
-        "mgmtservers": "MGMT"
-}
-
-# AWS ARN for SNS messaging
-sns_topic_arn: "{{ env_sns_topic_arn }}"
-sns_access_key_id: "{{ env_sns_access_key_id }}"
-sns_secret_access_key: "{{ env_sns_secret_access_key }}"
-
-# Swagger ui parent directory
-swagger_ui_parent_dir: "/var/www/doc/swagger-3-4-2"
-# swagger_ui_repo_source: "https://github.com/alimate/swagger-ui.git"
-swagger_ui_repo_source: "https://github.com/swagger-api/swagger-ui.git"
-swagger_apidocs_location: "{{ install_root }}{{ common_project_name }}/apidocs"
-swagger_external_path: "/devdocs_bbonfhirapi/"
-swagger_docs_file: "bbonfhir_swagger.yaml"
-# swagger_docs_file: "bbonfhir_swagger.json"
-
-
-cf_env_layer: {
-        "dev": {
-          "az1": {
-            "dmz": "10.224.78.144/28",
-            "web": "10.224.78.0/28",
-            "app": "10.224.78.48/28",
-            "data": "10.224.78.96/28",
-            "mgmt": "10.224.78.192/26",
-            "ocss1": "10.128.11.0/24",
-            "ocss2": "10.128.111.0/24"
-            },
-          "az2": {
-            "dmz": "10.224.78.160/28",
-            "web": "10.224.78.16/28",
-            "app": "10.224.78.64/28",
-            "data": "10.224.78.112/28",
-            "mgmt": "10.224.78.192/26",
-            "ocss1": "10.128.11.0/24",
-            "ocss2": "10.128.111.0/24"
-            },
-          "az3": {
-            "dmz": "10.224.78.176/28",
-            "web": "10.224.78.32/28",
-            "app": "10.224.78.80/28",
-            "data": "10.224.78.128/28",
-            "mgmt": "10.224.78.192/26",
-            "ocss1": "10.128.11.0/24",
-            "ocss2": "10.128.111.0/24"
-            }
-        },
-        "impl": {
-           "az1": {
-            "dmz": "10.246.44.144/28",
-            "web": "10.246.44.0/28",
-            "app": "10.246.44.48/28",
-            "data": "10.246.44.96/28",
-            "mgmt": "10.246.44.192/26",
-            "ocss1": "10.128.11.0/24",
-            "ocss2": "10.128.111.0/24"
-            },
-          "az2": {
-            "dmz": "10.246.44.160/28",
-            "web": "10.246.44.16/28",
-            "app": "10.246.44.64/28",
-            "data": "10.246.44.112/28",
-            "mgmt": "10.246.44.192/26",
-            "ocss1": "10.128.11.0/24",
-            "ocss2": "10.128.111.0/24"
-            },
-          "az3": {
-            "dmz": "10.246.44.176/28",
-            "web": "10.246.44.32/28",
-            "app": "10.246.44.80/28",
-            "data": "10.246.44.128/28",
-            "mgmt": "10.246.44.192/26",
-            "ocss1": "10.128.11.0/24",
-            "ocss2": "10.128.111.0/24"
-            }
-        },
-        "prod": {
-          "az1": {
-            "dmz": "10.244.140.144/28",
-            "web": "10.244.140.0/28",
-            "app": "10.244.140.48/28",
-            "data": "10.244.140.96/28",
-            "mgmt": "10.244.140.192/26",
-            "ocss1": "10.128.11.0/24",
-            "ocss2": "10.128.111.0/24"
-            },
-          "az2": {
-            "dmz": "10.244.140.160/28",
-            "web": "10.244.140.16/28",
-            "app": "10.244.140.64/28",
-            "data": "10.244.140.112/28",
-            "mgmt": "10.244.140.192/26",
-            "ocss1": "10.128.11.0/24",
-            "ocss2": "10.128.111.0/24"
-            },
-          "az3": {
-            "dmz": "10.244.140.176/28",
-            "web": "10.244.140.32/28",
-            "app": "10.244.140.80/28",
-            "data": "10.244.140.128/28",
-            "mgmt": "10.244.140.192/26",
-            "ocss1": "10.128.11.0/24",
-            "ocss2": "10.128.111.0/24"
-            }
-        },
-        "test": {
-          "az1": {
-            "dmz": "10.224.90.144/28",
-            "web": "10.224.90.0/28",
-            "app": "10.224.90.48/28",
-            "data": "10.224.90.96/28",
-            "mgmt": "10.224.90.192/26",
-            "ocss1": "10.128.11.0/24",
-            "ocss2": "10.128.111.0/24"
-            },
-          "az2": {
-            "dmz": "10.224.90.160/28",
-            "web": "10.224.90.16/28",
-            "app": "10.224.90.64/28",
-            "data": "10.224.90.112/28",
-            "mgmt": "10.224.90.192/26",
-            "ocss1": "10.128.11.0/24",
-            "ocss2": "10.128.111.0/24"
-            },
-          "az3": {
-            "dmz": "10.224.90.176/28",
-            "web": "10.224.90.32/28",
-            "app": "10.224.90.80/28",
-            "data": "10.224.90.128/28",
-            "mgmt": "10.224.90.192/26",
-            "ocss1": "10.128.11.0/24",
-            "ocss2": "10.128.111.0/24"
-            }
-        }
-    }
-=======
-  ami_release: "{{ env_ami_release }}"
-
-      # This image should be updated monthly.
-      # Current version is: EAST-RH 7-3 Gold Image V.1.09 (HVM) 04-21-2017 - ami-fdde41eb
-      # EAST-RH 6-9 Gold Image V.1.01 (PV) 04-21-17 - ami-3dda452b
-      # EAST-RH 6-8 Gold Image V.3.17 (PV)Splunk-CFN-FIPS140-02-24-17 (ami-f070abe6)
-      # EAST-RH 7-3 Gold Image V.1.10 (HVM) 05-18-17 - ami-3aff872c (previous)
-      # EAST-RH 7-4 Gold Image V.1.15 (HVM) 11-2-17 - ami-5a6ac120
-
-  ami_app_gold_image: "{{ env_ami_app_gold_image }}" # Change the AMI, from which you want to launch the server
-
-  ### Environment:
-  env: "{{ env_env }}"
-
-
-  ### Cloud Formation Tags:
-  cf_tags_business: "{{ common_cf_tags_business }}"
-  cf_tags_application: "{{ common_cf_tags_application }}"
-
-
-  # Make Python and mod_wsgi version parameters
-  python_ver: "{{ env_python_ver }}"
-  python_ver_full: "{{ env_python_ver_full }}"
-  mod_wsgi_ver_full: "{{ env_mod_wsgi_ver_full }}"
-
   # Remote user access account
   remote_user_account: "{{ env_remote_user_account }}"
 
@@ -785,5 +378,4 @@
               "ocss2": "10.128.111.0/24"
               }
           }
-      }
->>>>>>> 5a315fc6
+      }