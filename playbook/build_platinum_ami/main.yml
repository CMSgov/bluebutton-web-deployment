--- conflicted
+++ resolved
@@ -25,9 +25,6 @@
     - ../../roles/selinux # selinux_state
     - ../../roles/app_tools
     - ../../roles/python
+    - ../../roles/ansible_install
     - ../../roles/nginx_uwsgi_install
-<<<<<<< HEAD
-    - ../../roles/ansible_install
-=======
-    - ../../roles/cloudwatch_agent_base
->>>>>>> d08dec78
+    - ../../roles/cloudwatch_agent_base