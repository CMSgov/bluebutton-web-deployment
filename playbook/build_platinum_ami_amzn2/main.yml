---
- name: Provision server
  hosts: all
  remote_user: ec2-user
  gather_facts: no
  vars:
    ansible_ssh_pipelining: no
    azone: "az1"
    sub_zone: "app"
    sg_zone: "appserver"
    splunk_target_layer: "app"
<<<<<<< HEAD
  # Disable SSH users
=======
    users:
      - username: "jimmy_fagan"
        ssh_key: "{{ lookup('aws_secret', '/bb2/allenv/app/ssh_user_jimmy_fagan', region='us-east-1') }}"
      - username: "logan_bertram"
        ssh_key: "{{ lookup('aws_secret', '/bb2/allenv/app/ssh_user_logan_bertram', region='us-east-1') }}"
      - username: "shivam_tiwari"
        ssh_key: "{{ lookup('aws_secret', '/bb2/allenv/app/ssh_user_shivam_tiwari', region='us-east-1') }}"
      - username: "noor_shaik"
        ssh_key: "{{ lookup('aws_secret', '/bb2/allenv/app/ssh_user_noor_shaik', region='us-east-1') }}"
      - username: "brandon_wang"
        ssh_key: "{{ lookup('aws_secret', '/bb2/allenv/app/ssh_user_brandon_wang', region='us-east-1') }}"
>>>>>>> f73543d2
  vars_files:
    - "./../../vars/common.yml"
    - "./../../vars/env/shared/env.yml"
    - "./../../vars/all_var.yml"
  roles:
    - ../../roles/amzn2_base
    - ../../roles/cloudwatch_agent_base<|MERGE_RESOLUTION|>--- conflicted
+++ resolved
@@ -9,21 +9,7 @@
     sub_zone: "app"
     sg_zone: "appserver"
     splunk_target_layer: "app"
-<<<<<<< HEAD
-  # Disable SSH users
-=======
-    users:
-      - username: "jimmy_fagan"
-        ssh_key: "{{ lookup('aws_secret', '/bb2/allenv/app/ssh_user_jimmy_fagan', region='us-east-1') }}"
-      - username: "logan_bertram"
-        ssh_key: "{{ lookup('aws_secret', '/bb2/allenv/app/ssh_user_logan_bertram', region='us-east-1') }}"
-      - username: "shivam_tiwari"
-        ssh_key: "{{ lookup('aws_secret', '/bb2/allenv/app/ssh_user_shivam_tiwari', region='us-east-1') }}"
-      - username: "noor_shaik"
-        ssh_key: "{{ lookup('aws_secret', '/bb2/allenv/app/ssh_user_noor_shaik', region='us-east-1') }}"
-      - username: "brandon_wang"
-        ssh_key: "{{ lookup('aws_secret', '/bb2/allenv/app/ssh_user_brandon_wang', region='us-east-1') }}"
->>>>>>> f73543d2
+     # Disable SSH users
   vars_files:
     - "./../../vars/common.yml"
     - "./../../vars/env/shared/env.yml"
