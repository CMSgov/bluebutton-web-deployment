from .base import *
import os
import socket
from getenv import env
from ..utils import bool_env

#
# Written by Ansible /playbook/appherd/roles/create_env_settings
# Overrides base.py with environment specific settings
#
# If a setting needs to vary by environment it should be added to the
# env.yml file for each environment and referenced in this file by
# the parent variable in all_var.yml
#

# http://www.miniwebtool.com/django-secret-key-generator/
SECRET_KEY = "{{ django_secret_key }}"
ALLOWED_HOSTS = ['*', socket.gethostname()]
DEBUG = {{ django_debug }}
ENV_SPECIFIC_APPS = {{ django_environment_apps }}
INSTALLED_APPS += ENV_SPECIFIC_APPS
OPTIONAL_INSTALLED_APPS += {{ django_optional_installed_apps }}
CORS_ORIGIN_ALLOW_ALL = {{ django_cors_origin_allow_all }}

# database configuration - Postgres
DATABASES_DEFAULT = "{{ db_platform_type }}://{{ db_user_name }}:{{ db_user_pw }}@{{ db_host_address }}:{{ db_host_port }}/{{ db_name }}{{ db_host_options }}"

DATABASES = {
    'default': dj_database_url.config(default=DATABASES_DEFAULT),
}

# AWS Credentials need to support SES, SQS and SNS
AWS_ACCESS_KEY_ID = '{{ aws_access_id }}'
AWS_SECRET_ACCESS_KEY = '{{ aws_secret_key }}'

# static files and media
# Don't use BASE_DIR because for Production Environments
# Static Files may be located on an entirely different server.
# But the default can be BASE_DIR Setting
ASSETS_ROOT = "{{ install_root }}/{{ project_name }}"

AWS_STORAGE_BUCKET_NAME = '{{ s3_storage_bucket_name }}'
AWS_S3_CUSTOM_DOMAIN = 's3.amazonaws.com/%s' % AWS_STORAGE_BUCKET_NAME

STATICFILES_LOCATION = '/static/'
STATICFILES_STORAGE = 'hhs_oauth_server.s3_storage.StaticStorage'
STATIC_URL = "https://%s%s" % (AWS_S3_CUSTOM_DOMAIN, STATICFILES_LOCATION)

MEDIAFILES_LOCATION = '/media/'
DEAFULT_FILE_STORAGE = 'hhs_oauth_server.s3_storage.MediaStorage'
MEDIA_URL = "https://%s%s" % (AWS_S3_CUSTOM_DOMAIN, MEDIAFILES_LOCATION)

STATIC_ROOT = os.path.join(ASSETS_ROOT, 'collectedstatic')
MEDIA_ROOT = os.path.join(ASSETS_ROOT, 'media')

STATICFILES_DIRS = [
    os.path.join(BASE_DIR, 'sitestatic'),
]

TEMPLATES = [
    {
        'BACKEND': 'django.template.backends.django.DjangoTemplates',
        'DIRS': [os.path.join(BASE_DIR, ('templates/'))],
        'APP_DIRS': True,
        'OPTIONS': {
            'context_processors': [
                'django.template.context_processors.debug',
                'django.template.context_processors.request',
                'django.contrib.auth.context_processors.auth',
                'django.contrib.messages.context_processors.messages',
                'django_settings_export.settings_export',
                'hhs_oauth_server.hhs_oauth_server_context.active_apps',
            ],
            'builtins': [
            ],
        },
    },
]

# emails
SEND_EMAIL = True
# If using AWS SES, the email below must first be verified.
DEFAULT_FROM_EMAIL = "{{ django_from_email }}"
# The console.EmailBackend backend prints to the console.
# Redefine this for SES or other email delivery mechanism
EMAIL_BACKEND_DEFAULT = 'django.core.mail.backends.console.EmailBackend'
EMAIL_BACKEND ="{{ django_email_backend }}"

# SMS
SEND_SMS = True

# MFA - Active or Not or False
# If using MFA enabled login this value is used to determin if
# reverse with mfa_login or reverse with login is called
#     if settings.MFA:
#         return HttpResponseRedirect(reverse('mfa_login'))
#     else:
#         return HttpResponseRedirect(reverse('login'))
MFA = True

# Add in apps.accounts backends for DEV environment
#AUTHENTICATION_BACKENDS = (
#    'django.contrib.auth.backends.ModelBackend',
#    'apps.accounts.auth.SettingsBackend',
#    # 'apps.accounts.mymedicare_auth.MyMedicareBackend',
#)
AUTHENTICATION_BACKENDS = {{ django_authentication_backends }}

APPLICATION_TITLE = "{{ django_app_title }}"

ORGANIZATION_TITLE = 'The U.S. Centers for Medicare & Medicaid Services (CMS)'
ORGANIZATION_URI = 'https://cms.gov'
POLICY_URI = 'https://www.cms.gov/About-CMS/Agency-Information/Aboutwebsite/Privacy-Policy.html'
POLICY_TITLE = 'Privacy Policy'
TOS_URI = 'https://cmsgov.github.io/bluebutton-developer-help/api-terms-of-use'
TOS_TITLE = 'Terms of Service'
TAG_LINE_1 = 'Share your Medicare data'
TAG_LINE_2 = 'with applications, organizations, and people you trust.'
EXPLAINATION_LINE = 'This service allows Medicare beneficiaries to connect their health data to applications of their choosing.'

# LINKS TO DOCS
USER_DOCS_URI = "https://hhsidealab.github.io/bluebutton-user-help"
USER_DOCS_TITLE = "User Documentation"
DEVELOPER_DOCS_URI = "https://cmsgov.github.io/bluebutton-developer-help"
DEVELOPER_DOCS_TITLE = "Developer Documentation"

USER_TITLE = "Medicare beneficiaries, health providers, caregivers, and 3rd party application developers"

DEFAULT_DISCLOSURE_TEXT = """
This system is provided for use by %s. See the documentation for more information on proper use.
Unauthorized or improper use of this system or its data may result in disciplinary action, as well as
civil and criminal penalties. This system may be monitored, recorded, and subject to audit.
""" % (USER_TITLE)

DISCLOSURE_TEXT = DEFAULT_DISCLOSURE_TEXT

HOSTNAME_URL = "{{ host_url }}"
INVITE_REQUEST_ADMIN ='{{ django_admin_email }}'

# Set to False in NON-PRODUCTION Environments
REQUIRE_INVITE_TO_REGISTER = {{ django_require_invite_to_register }}

# Dynamic client registration Protocol
# "O" = Open to everyone
# "" = Disabled.
DCRP = "{{ django_dcrp }}"

# To support multiple resourceType records in SupportedResourceType
# We need to have a default FHIR Server as a fallback if the Request.user
# Does not have a Crosswalk with a default FHIRServer defined.
# This variable will contain the ID of the Default FHIRServer
# in the apps.fhir.bluebutton.server.models.FHIRServer table
FHIR_SERVER_DEFAULT = {{ django_fhirserver_id }}

FHIR_SERVER_CONF = {'SERVER': "{{ ths_fhir_server }}",
                    'PATH': "{{ ths_fhir_path }}",
                    'RELEASE': "{{ ths_fhir_rel }}",
                    'REWRITE_FROM': ["{{ ths_fhir_server }}{{ ths_fhir_path }}{{ ths_fhir_rel }}",],
                    # REWRITE_FROM should be a list
                    'REWRITE_TO': "{{ ths_fhir_rewrite_to }}",
                    # Minutes until search expires
                    'SEARCH_EXPIRY': {{ ths_search_expiry }}
}

FHIR_CLIENT_CERTSTORE = os.path.join(BASE_DIR, "{{ django_fhir_certstore_relative }}" )

SIGNUP_TIMEOUT_DAYS = {{ django_signup_timeout_days }}

# Stub for Custom Authentication Backend
SLS_USER = "ben"
# enclose value for DJANGO_SLS_PASSWORD in single quotes to preserve
# special characters eg. $
# eg. export DJANGO_SLS_PASSWORD='$pecial_CharacterPre$erved'
SLS_PASSWORD = 'pbkdf2_sha256$24000$V6XjGqYYNGY7$13tFC13aaTohxBgP2W3glTBz6PSbQN4l6HmUtxQrUys='
SLS_FIRST_NAME = "Ben"
SLS_LAST_NAME = "Barker"
SLS_EMAIL = 'ben@example.com'

# emails
SEND_EMAIL = True
# If using AWS SES, the email below must first be verified.
DEFAULT_FROM_EMAIL = '{{ django_from_email }}'
DEFAULT_ADMIN_EMAIL = '{{ django_admin_email }}'

# The console.EmailBackend backend prints to the console.
# Redefine this for SES or other email delivery mechanism
EMAIL_BACKEND_DEFAULT = 'django.core.mail.backends.console.EmailBackend'
EMAIL_BACKEND = "{{ django_email_backend }}"
EMAIL_HOST = "email-smtp.us-east-1.amazonaws.com"
# SES PORT options: 25, 465, 587, 2465 or 2587.
# Port 25 is throttled
# Use port 587 or 2587 for TLS connections
# Use port 465 or 2465 for Native SSL support
EMAIL_PORT = 587
EMAIL_USE_TLS = True
EMAIL_USE_SSL = False
EMAIL_TIMEOUT = None
EMAIL_HOST_USER = None
EMAIL_HOST_PASSWORD = None
EMAIL_SSL_KEYFILE = None
EMAIL_SSL_CERTFILE = None

SEND_SMS = False

# Move Admin to a variable url location
ADMIN_PREPEND_URL = "{{ django_admin_redirector }}"

#
# MyMedicare Authentication Integration
#
MEDICARE_LOGON = {{ medicare_logon }}
SLS_TOKEN_ENDPOINT = "{{ sls_token_endpoint }}"
MEDICARE_LOGIN_URI = "{{ medicare_login_uri }}"
MEDICARE_REDIRECT_URI = "{{ medicare_redirect_uri }}"
MEDICARE_LOGIN_TEMPLATE_NAME = "{{ medicare_login_template_name }}"
AUTHORIZATION_TEMPLATE_NAME = "{{ authorization_template_name }}"

SLS_VERIFY_SSL = {{ sls_verify_ssl }}

# Change these for production
USER_ID_SALT = "{{ django_user_id_salt }}"
USER_ID_ITERATIONS = {{ django_user_id_iterations }}

# Fixed user and password for fake backend
SETTINGS_AUTH_USER = 'ben'
SETTINGS_AUTH_PASSWORD = 'pbkdf2_sha256$24000$V6XjGqYYNGY7$13tFC13aaTohxBgP2W3glTBz6PSbQN4l6HmUtxQrUys='

ORGANIZATION_NAME = "{{ django_org_name }}"

# Should be set to True in production and False in all other dev and test environments
# Replace with BLOCK_HTTP_REDIRECT_URIS per CBBP-845 to support mobile apps
# REQUIRE_HTTPS_REDIRECT_URIS = True
BLOCK_HTTP_REDIRECT_URIS = {{ django_block_http_redirect }}

<<<<<<< HEAD
OAUTH2_PROVIDER = {{ django_oauth2_provider }}

# logging
# Based on blog posts:
# http://thegeorgeous.com/2015/02/27/Logging-into-multiple-files-in-Django.html
# https://docs.djangoproject.com/en/1.10/topics/logging/
# IF a new file is added for logging go to hhs_ansible and update configuration
# script to touch log files:
# hhs_ansible/playbook/appherd/roles/app_update/tasks/main.yml
# add the new filename as an item to the "Create the log files" action
=======
>>>>>>> b1a10211
LOGGING = {{ django_logging }}<|MERGE_RESOLUTION|>--- conflicted
+++ resolved
@@ -232,7 +232,6 @@
 # REQUIRE_HTTPS_REDIRECT_URIS = True
 BLOCK_HTTP_REDIRECT_URIS = {{ django_block_http_redirect }}
 
-<<<<<<< HEAD
 OAUTH2_PROVIDER = {{ django_oauth2_provider }}
 
 # logging
@@ -243,6 +242,5 @@
 # script to touch log files:
 # hhs_ansible/playbook/appherd/roles/app_update/tasks/main.yml
 # add the new filename as an item to the "Create the log files" action
-=======
->>>>>>> b1a10211
+
 LOGGING = {{ django_logging }}